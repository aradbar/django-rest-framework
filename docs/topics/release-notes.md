--- conflicted
+++ resolved
@@ -4,7 +4,6 @@
 >
 > &mdash; Eric S. Raymond, [The Cathedral and the Bazaar][cite].
 
-<<<<<<< HEAD
 ## Versioning
 
 Minor version numbers (0.0.x) are used for changes that are API compatible.  You should be able to upgrade between minor point releases without any other code changes.
@@ -19,7 +18,9 @@
 
 ### Master
 
-* Relation changes are no longer persisted in `.restore_object`
+* Added `PATCH` support.
+* Added `RetrieveUpdateAPIView`.
+* Relation changes are now persisted in `save` instead of in `.restore_object`.
 
 ### 2.1.14
 
@@ -62,14 +63,7 @@
 * Bugfix: Ensure read-only fields don't have model validation applied.
 * Bugfix: Fix hyperlinked fields in paginated results.
 
-### 2.1.9
-=======
-## Master
-
-* Added `RetrieveUpdateAPIView`
-
 ## 2.1.9
->>>>>>> 76c840f1
 
 **Date**: 11th Dec 2012
 
