# Release Notes

> Release Early, Release Often
>
> &mdash; Eric S. Raymond, [The Cathedral and the Bazaar][cite].

## Versioning

Minor version numbers (0.0.x) are used for changes that are API compatible.  You should be able to upgrade between minor point releases without any other code changes.

Medium version numbers (0.x.0) may include API changes, in line with the [deprecation policy][deprecation-policy].  You should read the release notes carefully before upgrading between medium point releases.

Major version numbers (x.0.0) are reserved for substantial project milestones.  No major point releases are currently planned.

## Deprecation policy

REST framework releases follow a formal deprecation policy, which is in line with [Django's deprecation policy][django-deprecation-policy].

The timeline for deprecation of a feature present in version 1.0 would work as follows:

* Version 1.1 would remain **fully backwards compatible** with 1.0, but would raise `PendingDeprecationWarning` warnings if you use the feature that are due to be deprecated.  These warnings are **silent by default**, but can be explicitly enabled when you're ready to start migrating any required changes.  For example if you start running your tests using `python -Wd manage.py test`, you'll be warned of any API changes you need to make.

* Version 1.2 would escalate these warnings to `DeprecationWarning`, which is loud by default.

* Version 1.3 would remove the deprecated bits of API entirely.

Note that in line with Django's policy, any parts of the framework not mentioned in the documentation should generally be considered private API, and may be subject to change.

## Upgrading

To upgrade Django REST framework to the latest version, use pip:

    pip install -U djangorestframework

You can determine your currently installed version using `pip freeze`:

    pip freeze | grep djangorestframework

---

## 2.3.x series

<<<<<<< HEAD
### 2.4.0

* `@detail_route` and `@list_route` decorators replace `@action` and `@link`.
* `six` no longer bundled.  For Django <= 1.4.1, install `six` package.
* Support customizable view name and description functions, using the `VIEW_NAME_FUNCTION` and `VIEW_DESCRIPTION_FUNCTION` settings.
* Added `NUM_PROXIES` setting for smarter client IP identification.
* Added `MAX_PAGINATE_BY` setting and `max_paginate_by` generic view attribute.
* Added `cache` attribute to throttles to allow overriding of default cache.
* Bugfix: `?page_size=0` query parameter now falls back to default page size for view, instead of always turning pagination off.

### Master
=======
### 2.3.13
>>>>>>> 93b9245b

**Date**: 6th March 2014

* Django 1.7 Support.
* Fix `default` argument when used with serializer relation fields.
* Display the media type of the content that is being displayed in the browsable API, rather than 'text/html'.
* Bugfix for `urlize` template failure when URL regex is matched, but value does not `urlparse`.
* Use `urandom` for token generation.
* Only use `Vary: Accept` when more than one renderer exists.

### 2.3.12

**Date**: 15th January 2014

* **Security fix**: `OrderingField` now only allows ordering on readable serializer fields, or on fields explicitly specified using `ordering_fields`. This prevents users being able to order by fields that are not visible in the API, and exploiting the ordering of sensitive data such as password hashes.
* Bugfix: `write_only = True` fields now display in the browsable API.

### 2.3.11

**Date**: 14th January 2014

* Added `write_only` serializer field argument.
* Added `write_only_fields` option to `ModelSerializer` classes.
* JSON renderer now deals with objects that implement a dict-like interface.
* Fix compatiblity with newer versions of `django-oauth-plus`.
* Bugfix: Refine behavior that calls model manager `all()` across nested serializer relationships, preventing erronous behavior with some non-ORM objects, and preventing unneccessary queryset re-evaluations.
* Bugfix: Allow defaults on BooleanFields to be properly honored when values are not supplied.
* Bugfix: Prevent double-escaping of non-latin1 URL query params when appending `format=json` params.

### 2.3.10

**Date**: 6th December 2013

* Add in choices information for ChoiceFields in response to `OPTIONS` requests.
* Added `pre_delete()` and `post_delete()` method hooks.
* Added status code category helper functions.
* Bugfix: Partial updates which erronously set a related field to `None` now correctly fail validation instead of raising an exception.
* Bugfix: Responses without any content no longer include an HTTP `'Content-Type'` header.
* Bugfix: Correctly handle validation errors in PUT-as-create case, responding with 400.

### 2.3.9

**Date**: 15th November 2013

* Fix Django 1.6 exception API compatibility issue caused by `ValidationError`.
* Include errors in HTML forms in browsable API.
>>>>>>> master
* Added JSON renderer support for numpy scalars.
* Added `transform_<fieldname>` hooks on serializers for easily modifying field output.
* Added `get_context` hook in `BrowsableAPIRenderer`.
* Allow serializers to be passed `files` but no `data`.
* `HTMLFormRenderer` now renders serializers directly to HTML without needing to create an intermediate form object.
* Added `get_filter_backends` hook.
* Added queryset aggregates to allowed fields in `OrderingFilter`.
* Bugfix: Fix decimal suppoprt with `YAMLRenderer`.
* Bugfix: Fix submission of unicode in browsable API through raw data form.

### 2.3.8

**Date**: 11th September 2013

* Added `DjangoObjectPermissions`, and `DjangoObjectPermissionsFilter`.
* Support customizable exception handling, using the `EXCEPTION_HANDLER` setting.
* Support customizable view name and description functions, using the `VIEW_NAME_FUNCTION` and `VIEW_DESCRIPTION_FUNCTION` settings.
* Added `MAX_PAGINATE_BY` setting and `max_paginate_by` generic view attribute.
* Added `cache` attribute to throttles to allow overriding of default cache.
* 'Raw data' tab in browsable API now contains pre-populated data.
* 'Raw data' and 'HTML form' tab preference in browseable API now saved between page views.
* Bugfix: `required=True` argument fixed for boolean serializer fields.
* Bugfix: `client.force_authenticate(None)` should also clear session info if it exists.
* Bugfix: Client sending empty string instead of file now clears `FileField`.
* Bugfix: Empty values on ChoiceFields with `required=False` now consistently return `None`.
* Bugfix: Clients setting `page_size=0` now simply returns the default page size, instead of disabling pagination. [*]

---

[*] Note that the change in `page_size=0` behaviour fixes what is considered to be a bug in how clients can effect the pagination size.  However if you were relying on this behavior you will need to add the following mixin to your list views in order to preserve the existing behavior.

    class DisablePaginationMixin(object):
        def get_paginate_by(self, queryset=None):
            if self.request.QUERY_PARAMS[self.paginate_by_param] == '0':
                return None
            return super(DisablePaginationMixin, self).get_paginate_by(queryset)

---

### 2.3.7

**Date**: 16th August 2013

* Added `APITestClient`, `APIRequestFactory` and `APITestCase` etc...
* Refactor `SessionAuthentication` to allow esier override for CSRF exemption.
* Remove 'Hold down "Control" message from help_text' widget messaging when not appropriate.
* Added admin configuration for auth tokens.
* Bugfix: `AnonRateThrottle` fixed to not throttle authenticated users.
* Bugfix: Don't set `X-Throttle-Wait-Seconds` when throttle does not have `wait` value.
* Bugfix: Fixed `PATCH` button title in browsable API.
* Bugfix: Fix issue with OAuth2 provider naive datetimes.

### 2.3.6

**Date**: 27th June 2013

* Added `trailing_slash` option to routers.
* Include support for `HttpStreamingResponse`.
* Support wider range of default serializer validation when used with custom model fields.
* UTF-8 Support for browsable API descriptions.  
* OAuth2 provider uses timezone aware datetimes when supported.
* Bugfix: Return error correctly when OAuth non-existent consumer occurs. 
* Bugfix: Allow `FileUploadParser` to correctly filename if provided as URL kwarg.
* Bugfix: Fix `ScopedRateThrottle`.

### 2.3.5

**Date**: 3rd June 2013

* Added `get_url` hook to `HyperlinkedIdentityField`.
* Serializer field `default` argument may be a callable.
* `@action` decorator now accepts a `methods` argument.
* Bugfix: `request.user` should be still be accessible in renderer context if authentication fails.
* Bugfix: The `lookup_field` option on `HyperlinkedIdentityField` should apply by default to the url field on the serializer.
* Bugfix: `HyperlinkedIdentityField` should continue to support `pk_url_kwarg`, `slug_url_kwarg`, `slug_field`, in a pending deprecation state.
* Bugfix: Ensure we always return 404 instead of 500 if a lookup field cannot be converted to the correct lookup type.  (Eg non-numeric `AutoInteger` pk lookup)

### 2.3.4

**Date**: 24th May 2013

* Serializer fields now support `label` and `help_text`.
* Added `UnicodeJSONRenderer`.
* `OPTIONS` requests now return metadata about fields for `POST` and `PUT` requests.
* Bugfix: `charset` now properly included in `Content-Type` of responses.
* Bugfix: Blank choice now added in browsable API on nullable relationships.
* Bugfix: Many to many relationships with `through` tables are now read-only.
* Bugfix: Serializer fields now respect model field args such as `max_length`.
* Bugfix: SlugField now performs slug validation.
* Bugfix: Lazy-translatable strings now properly serialized.
* Bugfix: Browsable API now supports bootswatch styles properly.
* Bugfix: HyperlinkedIdentityField now uses `lookup_field` kwarg.

**Note**: Responses now correctly include an appropriate charset on the `Content-Type` header.  For example: `application/json; charset=utf-8`.  If you have tests that check the content type of responses, you may need to update these accordingly.

### 2.3.3

**Date**: 16th May 2013

* Added SearchFilter
* Added OrderingFilter
* Added GenericViewSet
* Bugfix: Multiple `@action` and `@link` methods now allowed on viewsets. 
* Bugfix: Fix API Root view issue with DjangoModelPermissions

### 2.3.2

**Date**: 8th May 2013

* Bugfix: Fix `TIME_FORMAT`, `DATETIME_FORMAT` and `DATE_FORMAT` settings.
* Bugfix: Fix `DjangoFilterBackend` issue, failing when used on view with queryset attribute.

### 2.3.1

**Date**: 7th May 2013

* Bugfix: Fix breadcrumb rendering issue.

### 2.3.0

**Date**: 7th May 2013

* ViewSets and Routers.
* ModelSerializers support reverse relations in 'fields' option.
* HyperLinkedModelSerializers support 'id' field in 'fields' option.
* Cleaner generic views.
* Support for multiple filter classes.
* FileUploadParser support for raw file uploads.
* DecimalField support.
* Made Login template easier to restyle.
* Bugfix: Fix issue with depth>1 on ModelSerializer.

**Note**: See the [2.3 announcement][2.3-announcement] for full details.

---

## 2.2.x series

### 2.2.7

**Date**: 17th April 2013

* Loud failure when view does not return a `Response` or `HttpResponse`.
* Bugfix: Fix for Django 1.3 compatibility.
* Bugfix: Allow overridden `get_object()` to work correctly.

### 2.2.6

**Date**: 4th April 2013

* OAuth2 authentication no longer requires unnecessary URL parameters in addition to the token.
* URL hyperlinking in browsable API now handles more cases correctly.
* Long HTTP headers in browsable API are broken in multiple lines when possible.
* Bugfix: Fix regression with DjangoFilterBackend not worthing correctly with single object views.
* Bugfix: OAuth should fail hard when invalid token used.
* Bugfix: Fix serializer potentially returning `None` object for models that define `__bool__` or `__len__`. 

### 2.2.5

**Date**: 26th March 2013

* Serializer support for bulk create and bulk update operations.
* Regression fix: Date and time fields return date/time objects by default.  Fixes regressions caused by 2.2.2.  See [#743][743] for more details.
* Bugfix: Fix 500 error is OAuth not attempted with OAuthAuthentication class installed.
* `Serializer.save()` now supports arbitrary keyword args which are passed through to the object `.save()` method.  Mixins use `force_insert` and `force_update` where appropriate, resulting in one less database query.

### 2.2.4

**Date**: 13th March 2013

* OAuth 2 support.
* OAuth 1.0a support.
* Support X-HTTP-Method-Override header.
* Filtering backends are now applied to the querysets for object lookups as well as lists.  (Eg you can use a filtering backend to control which objects should 404)
* Deal with error data nicely when deserializing lists of objects.
* Extra override hook to configure `DjangoModelPermissions` for unauthenticated users.
* Bugfix: Fix regression which caused extra database query on paginated list views.
* Bugfix: Fix pk relationship bug for some types of 1-to-1 relations.
* Bugfix: Workaround for Django bug causing case where `Authtoken` could be registered for cascade delete from `User` even if not installed.

### 2.2.3

**Date**: 7th March 2013

* Bugfix: Fix None values for for `DateField`, `DateTimeField` and `TimeField`.

### 2.2.2

**Date**: 6th March 2013

* Support for custom input and output formats for `DateField`, `DateTimeField` and `TimeField`.
* Cleanup: Request authentication is no longer lazily evaluated, instead authentication is always run, which results in more consistent, obvious behavior.  Eg. Supplying bad auth credentials will now always return an error response, even if no permissions are set on the view.
* Bugfix for serializer data being uncacheable with pickle protocol 0.
* Bugfixes for model field validation edge-cases.
* Bugfix for authtoken migration while using a custom user model and south.

### 2.2.1

**Date**: 22nd Feb 2013

* Security fix: Use `defusedxml` package to address XML parsing vulnerabilities.
* Raw data tab added to browsable API.  (Eg. Allow for JSON input.)
* Added TimeField.
* Serializer fields can be mapped to any method that takes no args, or only takes kwargs which have defaults.
* Unicode support for view names/descriptions in browsable API.
* Bugfix: request.DATA should return an empty `QueryDict` with no data, not `None`.
* Bugfix: Remove unneeded field validation, which caused extra queries.

**Security note**: Following the [disclosure of security vulnerabilities][defusedxml-announce] in Python's XML parsing libraries, use of the `XMLParser` class now requires the `defusedxml` package to be installed.

The security vulnerabilities only affect APIs which use the `XMLParser` class, by enabling it in any views, or by having it set in the `DEFAULT_PARSER_CLASSES` setting.  Note that the `XMLParser` class is not enabled by default, so this change should affect a minority of users.

### 2.2.0

**Date**: 13th Feb 2013

* Python 3 support.
* Added a `post_save()` hook to the generic views.
* Allow serializers to handle dicts as well as objects.
* Deprecate `ManyRelatedField()` syntax in favor of `RelatedField(many=True)`
* Deprecate `null=True` on relations in favor of `required=False`.
* Deprecate `blank=True` on CharFields, just use `required=False`.
* Deprecate optional `obj` argument in permissions checks in favor of `has_object_permission`.
* Deprecate implicit hyperlinked relations behavior.
* Bugfix: Fix broken DjangoModelPermissions.
* Bugfix: Allow serializer output to be cached.
* Bugfix: Fix styling on browsable API login.
* Bugfix: Fix issue with deserializing empty to-many relations.
* Bugfix: Ensure model field validation is still applied for ModelSerializer subclasses with an custom `.restore_object()` method.

**Note**: See the [2.2 announcement][2.2-announcement] for full details.

---

## 2.1.x series

### 2.1.17

**Date**: 26th Jan 2013

* Support proper 401 Unauthorized responses where appropriate, instead of always using 403 Forbidden.
* Support json encoding of timedelta objects.
* `format_suffix_patterns()` now supports `include` style URL patterns.
* Bugfix: Fix issues with custom pagination serializers.
* Bugfix: Nested serializers now accept `source='*'` argument.
* Bugfix: Return proper validation errors when incorrect types supplied for relational fields.
* Bugfix: Support nullable FKs with `SlugRelatedField`.
* Bugfix: Don't call custom validation methods if the field has an error.

**Note**: If the primary authentication class is `TokenAuthentication` or `BasicAuthentication`, a view will now correctly return 401 responses to unauthenticated access, with an appropriate `WWW-Authenticate` header, instead of 403 responses.

### 2.1.16

**Date**: 14th Jan 2013

* Deprecate `django.utils.simplejson` in favor of Python 2.6's built-in json module.
* Bugfix: `auto_now`, `auto_now_add` and other `editable=False` fields now default to read-only.
* Bugfix: PK fields now only default to read-only if they are an AutoField or if `editable=False`.
* Bugfix: Validation errors instead of exceptions when serializers receive incorrect types.
* Bugfix: Validation errors instead of exceptions when related fields receive incorrect types.
* Bugfix: Handle ObjectDoesNotExist exception when serializing null reverse one-to-one

**Note**: Prior to 2.1.16, The Decimals would render in JSON using floating point if `simplejson` was installed, but otherwise render using string notation.  Now that use of `simplejson` has been deprecated, Decimals will consistently render using string notation.  See [#582] for more details.

### 2.1.15

**Date**: 3rd Jan 2013

* Added `PATCH` support.
* Added `RetrieveUpdateAPIView`.
* Remove unused internal `save_m2m` flag on `ModelSerializer.save()`.
* Tweak behavior of hyperlinked fields with an explicit format suffix.
* Relation changes are now persisted in `.save()` instead of in `.restore_object()`.
* Bugfix: Fix issue with FileField raising exception instead of validation error when files=None.
* Bugfix: Partial updates should not set default values if field is not included.

### 2.1.14

**Date**: 31st Dec 2012

* Bugfix: ModelSerializers now include reverse FK fields on creation.
* Bugfix: Model fields with `blank=True` are now `required=False` by default.
* Bugfix: Nested serializers now support nullable relationships.

**Note**: From 2.1.14 onwards, relational fields move out of the `fields.py` module and into the new `relations.py` module, in order to separate them from regular data type fields, such as `CharField` and `IntegerField`.

This change will not affect user code, so long as it's following the recommended import style of `from rest_framework import serializers` and referring to fields using the style `serializers.PrimaryKeyRelatedField`.


### 2.1.13

**Date**: 28th Dec 2012

* Support configurable `STATICFILES_STORAGE` storage.
* Bugfix: Related fields now respect the required flag, and may be required=False.

### 2.1.12

**Date**: 21st Dec 2012

* Bugfix: Fix bug that could occur using ChoiceField.
* Bugfix: Fix exception in browsable API on DELETE.
* Bugfix: Fix issue where pk was was being set to a string if set by URL kwarg.

### 2.1.11

**Date**: 17th Dec 2012

* Bugfix: Fix issue with M2M fields in browsable API.

### 2.1.10

**Date**: 17th Dec 2012

* Bugfix: Ensure read-only fields don't have model validation applied.
* Bugfix: Fix hyperlinked fields in paginated results.

### 2.1.9

**Date**: 11th Dec 2012

* Bugfix: Fix broken nested serialization.
* Bugfix: Fix `Meta.fields` only working as tuple not as list.
* Bugfix: Edge case if unnecessarily specifying `required=False` on read only field.

### 2.1.8

**Date**: 8th Dec 2012

* Fix for creating nullable Foreign Keys with `''` as well as `None`.
* Added `null=<bool>` related field option.

### 2.1.7

**Date**: 7th Dec 2012

* Serializers now properly support nullable Foreign Keys.
* Serializer validation now includes model field validation, such as uniqueness constraints.
* Support 'true' and 'false' string values for BooleanField.
* Added pickle support for serialized data.
* Support `source='dotted.notation'` style for nested serializers.
* Make `Request.user` settable.
* Bugfix: Fix `RegexField` to work with `BrowsableAPIRenderer`.

### 2.1.6

**Date**: 23rd Nov 2012

* Bugfix: Unfix DjangoModelPermissions.  (I am a doofus.)

### 2.1.5

**Date**: 23rd Nov 2012

* Bugfix: Fix DjangoModelPermissions.

### 2.1.4

**Date**: 22nd Nov 2012

* Support for partial updates with serializers.
* Added `RegexField`.
* Added `SerializerMethodField`.
* Serializer performance improvements.
* Added `obtain_token_view` to get tokens when using `TokenAuthentication`.
* Bugfix: Django 1.5 configurable user support for `TokenAuthentication`.

### 2.1.3

**Date**: 16th Nov 2012

* Added `FileField` and `ImageField`.  For use with `MultiPartParser`.
* Added `URLField` and `SlugField`.
* Support for `read_only_fields` on `ModelSerializer` classes.
* Support for clients overriding the pagination page sizes.  Use the `PAGINATE_BY_PARAM` setting or set the `paginate_by_param` attribute on a generic view.
* 201 Responses now return a 'Location' header.
* Bugfix: Serializer fields now respect `max_length`.

### 2.1.2

**Date**: 9th Nov 2012

* **Filtering support.**
* Bugfix: Support creation of objects with reverse M2M relations.

### 2.1.1

**Date**: 7th Nov 2012

* Support use of HTML exception templates.  Eg. `403.html`
* Hyperlinked fields take optional `slug_field`, `slug_url_kwarg` and `pk_url_kwarg` arguments.
* Bugfix: Deal with optional trailing slashes properly when generating breadcrumbs.
* Bugfix: Make textareas same width as other fields in browsable API.
* Private API change: `.get_serializer` now uses same `instance` and `data` ordering as serializer initialization.

### 2.1.0

**Date**: 5th Nov 2012

* **Serializer `instance` and `data` keyword args have their position swapped.**
* `queryset` argument is now optional on writable model fields.
* Hyperlinked related fields optionally take `slug_field` and `slug_url_kwarg` arguments.
* Support Django's cache framework.
* Minor field improvements. (Don't stringify dicts, more robust many-pk fields.)
* Bugfix: Support choice field in Browsable API.
* Bugfix: Related fields with `read_only=True` do not require a `queryset` argument.

**API-incompatible changes**: Please read [this thread][2.1.0-notes] regarding the `instance` and `data` keyword args before updating to 2.1.0.

---

## 2.0.x series

### 2.0.2

**Date**: 2nd Nov 2012

* Fix issues with pk related fields in the browsable API.

### 2.0.1

**Date**: 1st Nov 2012

* Add support for relational fields in the browsable API.
* Added SlugRelatedField and ManySlugRelatedField.
* If PUT creates an instance return '201 Created', instead of '200 OK'.

### 2.0.0

**Date**: 30th Oct 2012

* **Fix all of the things.**  (Well, almost.)
* For more information please see the [2.0 announcement][announcement].

---

## 0.4.x series

### 0.4.0

* Supports Django 1.5.
* Fixes issues with 'HEAD' method.
* Allow views to specify template used by TemplateRenderer
* More consistent error responses
* Some serializer fixes
* Fix internet explorer ajax behavior
* Minor xml and yaml fixes
* Improve setup (e.g. use staticfiles, not the defunct ADMIN_MEDIA_PREFIX)
* Sensible absolute URL generation, not using hacky set_script_prefix

---

## 0.3.x series

### 0.3.3

* Added DjangoModelPermissions class to support `django.contrib.auth` style permissions.
* Use `staticfiles` for css files.
  - Easier to override.  Won't conflict with customized admin styles (e.g. grappelli)
* Templates are now nicely namespaced.
  - Allows easier overriding.
* Drop implied 'pk' filter if last arg in urlconf is unnamed.
  - Too magical.  Explicit is better than implicit.
* Saner template variable auto-escaping.
* Tidier setup.py
* Updated for URLObject 2.0
* Bugfixes:
  - Bug with PerUserThrottling when user contains unicode chars.

### 0.3.2

* Bugfixes:
  * Fix 403 for POST and PUT from the UI with UserLoggedInAuthentication (#115)
  * serialize_model method in serializer.py may cause wrong value (#73)
  * Fix Error when clicking OPTIONS button (#146)
  * And many other fixes
* Remove short status codes
  - Zen of Python: "There should be one-- and preferably only one --obvious way to do it."
* get_name, get_description become methods on the view - makes them overridable.
* Improved model mixin API - Hooks for build_query, get_instance_data, get_model, get_queryset, get_ordering

### 0.3.1

* [not documented]

### 0.3.0

* JSONP Support
* Bugfixes, including support for latest markdown release

---

## 0.2.x series

### 0.2.4

* Fix broken IsAdminUser permission.
* OPTIONS support.
* XMLParser.
* Drop mentions of Blog, BitBucket.

### 0.2.3

* Fix some throttling bugs.
* ``X-Throttle`` header on throttling.
* Support for nesting resources on related models.

### 0.2.2

* Throttling support complete.

### 0.2.1

* Couple of simple bugfixes over 0.2.0

### 0.2.0

* Big refactoring changes since 0.1.0, ask on the discussion group if anything isn't clear.
  The public API has been massively cleaned up.  Expect it to be fairly stable from here on in.

* ``Resource`` becomes decoupled into ``View`` and ``Resource``, your views should now inherit from ``View``, not ``Resource``.

* The handler functions on views ``.get() .put() .post()`` etc, no longer have the ``content`` and ``auth`` args.
  Use ``self.CONTENT`` inside a view to access the deserialized, validated content.
  Use ``self.user`` inside a view to access the authenticated user.

* ``allowed_methods`` and ``anon_allowed_methods`` are now defunct.  if a method is defined, it's available.
  The ``permissions`` attribute on a ``View`` is now used to provide generic permissions checking.
  Use permission classes such as ``FullAnonAccess``, ``IsAuthenticated`` or ``IsUserOrIsAnonReadOnly`` to set the permissions.

* The ``authenticators`` class becomes ``authentication``.  Class names change to ``Authentication``.

* The ``emitters`` class becomes ``renderers``.  Class names change to ``Renderers``.

* ``ResponseException`` becomes ``ErrorResponse``.

* The mixin classes have been nicely refactored, the basic mixins are now ``RequestMixin``, ``ResponseMixin``, ``AuthMixin``, and ``ResourceMixin``
  You can reuse these mixin classes individually without using the ``View`` class.

---

## 0.1.x series

### 0.1.1

* Final build before pulling in all the refactoring changes for 0.2, in case anyone needs to hang on to 0.1.

### 0.1.0

* Initial release.

[cite]: http://www.catb.org/~esr/writings/cathedral-bazaar/cathedral-bazaar/ar01s04.html
[deprecation-policy]: #deprecation-policy
[django-deprecation-policy]: https://docs.djangoproject.com/en/dev/internals/release-process/#internal-release-deprecation-policy
[defusedxml-announce]: http://blog.python.org/2013/02/announcing-defusedxml-fixes-for-xml.html
[2.2-announcement]: 2.2-announcement.md
[2.3-announcement]: 2.3-announcement.md
[743]: https://github.com/tomchristie/django-rest-framework/pull/743
[staticfiles14]: https://docs.djangoproject.com/en/1.4/howto/static-files/#with-a-template-tag
[staticfiles13]: https://docs.djangoproject.com/en/1.3/howto/static-files/#with-a-template-tag
[2.1.0-notes]: https://groups.google.com/d/topic/django-rest-framework/Vv2M0CMY9bg/discussion
[announcement]: rest-framework-2-announcement.md
[#582]: https://github.com/tomchristie/django-rest-framework/issues/582<|MERGE_RESOLUTION|>--- conflicted
+++ resolved
@@ -38,9 +38,6 @@
 
 ---
 
-## 2.3.x series
-
-<<<<<<< HEAD
 ### 2.4.0
 
 * `@detail_route` and `@list_route` decorators replace `@action` and `@link`.
@@ -51,10 +48,12 @@
 * Added `cache` attribute to throttles to allow overriding of default cache.
 * Bugfix: `?page_size=0` query parameter now falls back to default page size for view, instead of always turning pagination off.
 
-### Master
-=======
+
+## 2.3.x series
+
 ### 2.3.13
->>>>>>> 93b9245b
+## 2.3.x series
+
 
 **Date**: 6th March 2014
 
@@ -101,7 +100,6 @@
 
 * Fix Django 1.6 exception API compatibility issue caused by `ValidationError`.
 * Include errors in HTML forms in browsable API.
->>>>>>> master
 * Added JSON renderer support for numpy scalars.
 * Added `transform_<fieldname>` hooks on serializers for easily modifying field output.
 * Added `get_context` hook in `BrowsableAPIRenderer`.
