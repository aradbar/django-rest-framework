--- conflicted
+++ resolved
@@ -108,11 +108,8 @@
 * Omer Katz - [thedrow]
 * Wiliam Souza - [waa]
 * Jonas Braun - [iekadou]
-<<<<<<< HEAD
+* Ian Dash - [bitmonkey]
 * Pierre Dulac - [dulaccc]
-=======
-* Ian Dash - [bitmonkey]
->>>>>>> 6c1fcc85
 
 Many thanks to everyone who's contributed to the project.
 
@@ -255,8 +252,5 @@
 [thedrow]: https://github.com/thedrow
 [waa]: https://github.com/wiliamsouza
 [iekadou]: https://github.com/iekadou
-<<<<<<< HEAD
-[dulaccc]: https://github.com/dulaccc
-=======
 [bitmonkey]: https://github.com/bitmonkey
->>>>>>> 6c1fcc85
+[dulaccc]: https://github.com/dulaccc