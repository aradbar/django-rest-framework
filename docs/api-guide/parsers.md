--- conflicted
+++ resolved
@@ -161,11 +161,7 @@
 
 ## Example
 
-<<<<<<< HEAD
 The following is an example plaintext parser that will populate the `request.data` property with a string representing the body of the request. 
-=======
-The following is an example plaintext parser that will populate the `request.DATA` property with a string representing the body of the request.
->>>>>>> b733f85f
 
     class PlainTextParser(BaseParser):
     """
