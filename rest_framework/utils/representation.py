"""
Helper functions for creating user-friendly representations
of serializer classes and serializer fields.
"""
from __future__ import unicode_literals
from django.db import models
from django.utils.encoding import force_text
from django.utils.functional import Promise
from rest_framework.compat import unicode_repr
import re


def manager_repr(value):
    model = value.model
    opts = model._meta
    for _, name, manager in opts.concrete_managers + opts.abstract_managers:
        if manager == value:
            return '%s.%s.all()' % (model._meta.object_name, name)
    return repr(value)


def smart_repr(value):
    if isinstance(value, models.Manager):
        return manager_repr(value)

    if isinstance(value, Promise) and value._delegate_text:
        value = force_text(value)

<<<<<<< HEAD
    value = repr(value).decode('utf-8')
=======
    value = unicode_repr(value)
>>>>>>> af53e34d

    # Representations like u'help text'
    # should simply be presented as 'help text'
    if value.startswith("u'") and value.endswith("'"):
        return value[1:]

    # Representations like
    # <django.core.validators.RegexValidator object at 0x1047af050>
    # Should be presented as
    # <django.core.validators.RegexValidator object>
    value = re.sub(' at 0x[0-9a-f]{4,32}>', '>', value)

    return value


def field_repr(field, force_many=False):
    kwargs = field._kwargs
    if force_many:
        kwargs = kwargs.copy()
        kwargs['many'] = True
        kwargs.pop('child', None)

    arg_string = ', '.join([smart_repr(val) for val in field._args])
    kwarg_string = ', '.join([
        '%s=%s' % (key, smart_repr(val))
        for key, val in sorted(kwargs.items())
    ])
    if arg_string and kwarg_string:
        arg_string += ', '

    if force_many:
        class_name = force_many.__class__.__name__
    else:
        class_name = field.__class__.__name__

    return "%s(%s%s)" % (class_name, arg_string, kwarg_string)


def serializer_repr(serializer, indent, force_many=None):
    ret = field_repr(serializer, force_many) + ':'
    indent_str = '    ' * indent

    if force_many:
        fields = force_many.fields
    else:
        fields = serializer.fields

    for field_name, field in fields.items():
        ret += '\n' + indent_str + field_name + ' = '
        if hasattr(field, 'fields'):
            ret += serializer_repr(field, indent + 1)
        elif hasattr(field, 'child'):
            ret += list_repr(field, indent + 1)
        elif hasattr(field, 'child_relation'):
            ret += field_repr(field.child_relation, force_many=field.child_relation)
        else:
            ret += field_repr(field)

    if serializer.validators:
        ret += '\n' + indent_str + 'class Meta:'
        ret += '\n' + indent_str + '    validators = ' + smart_repr(serializer.validators)

    return ret


def list_repr(serializer, indent):
    child = serializer.child
    if hasattr(child, 'fields'):
        return serializer_repr(serializer, indent, force_many=child)
    return field_repr(serializer)<|MERGE_RESOLUTION|>--- conflicted
+++ resolved
@@ -26,11 +26,7 @@
     if isinstance(value, Promise) and value._delegate_text:
         value = force_text(value)
 
-<<<<<<< HEAD
-    value = repr(value).decode('utf-8')
-=======
     value = unicode_repr(value)
->>>>>>> af53e34d
 
     # Representations like u'help text'
     # should simply be presented as 'help text'
