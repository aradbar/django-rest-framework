from __future__ import unicode_literals, absolute_import
from django import template
from django.core.urlresolvers import reverse, NoReverseMatch
from django.http import QueryDict
<<<<<<< HEAD
from django.utils.html import escape, smart_urlquote
from django.utils.safestring import SafeData, mark_safe
from rest_framework.compat import urlparse, force_text, six
import re, string
=======
from django.utils.encoding import iri_to_uri
from django.utils.html import escape
from django.utils.safestring import SafeData, mark_safe
from rest_framework.compat import urlparse, force_text, six, smart_urlquote
import re
>>>>>>> 93b9245b

register = template.Library()


def replace_query_param(url, key, val):
    """
    Given a URL and a key/val pair, set or replace an item in the query
    parameters of the URL, and return the new URL.
    """
    (scheme, netloc, path, query, fragment) = urlparse.urlsplit(url)
    query_dict = QueryDict(query).copy()
    query_dict[key] = val
    query = query_dict.urlencode()
    return urlparse.urlunsplit((scheme, netloc, path, query, fragment))


# Regex for adding classes to html snippets
class_re = re.compile(r'(?<=class=["\'])(.*)(?=["\'])')


# And the template tags themselves...

@register.simple_tag
def optional_login(request):
    """
    Include a login snippet if REST framework's login view is in the URLconf.
    """
    try:
        login_url = reverse('rest_framework:login')
    except NoReverseMatch:
        return ''

    snippet = "<a href='%s?next=%s'>Log in</a>" % (login_url, request.path)
    return snippet


@register.simple_tag
def optional_logout(request):
    """
    Include a logout snippet if REST framework's logout view is in the URLconf.
    """
    try:
        logout_url = reverse('rest_framework:logout')
    except NoReverseMatch:
        return ''

    snippet = "<a href='%s?next=%s'>Log out</a>" % (logout_url, request.path)
    return snippet


@register.simple_tag
def add_query_param(request, key, val):
    """
    Add a query parameter to the current request url, and return the new url.
    """
    iri = request.get_full_path()
    uri = iri_to_uri(iri)
    return replace_query_param(uri, key, val)


@register.filter
def add_class(value, css_class):
    """
    http://stackoverflow.com/questions/4124220/django-adding-css-classes-when-rendering-form-fields-in-a-template

    Inserts classes into template variables that contain HTML tags,
    useful for modifying forms without needing to change the Form objects.

    Usage:

        {{ field.label_tag|add_class:"control-label" }}

    In the case of REST Framework, the filter is used to add Bootstrap-specific
    classes to the forms.
    """
    html = six.text_type(value)
    match = class_re.search(html)
    if match:
        m = re.search(r'^%s$|^%s\s|\s%s\s|\s%s$' % (css_class, css_class,
                                                    css_class, css_class),
                      match.group(1))
        if not m:
            return mark_safe(class_re.sub(match.group(1) + " " + css_class,
                                          html))
    else:
        return mark_safe(html.replace('>', ' class="%s">' % css_class, 1))
    return value


# Bunch of stuff cloned from urlize
TRAILING_PUNCTUATION = ['.', ',', ':', ';', '.)', '"', "'"]
WRAPPING_PUNCTUATION = [('(', ')'), ('<', '>'), ('[', ']'), ('&lt;', '&gt;'),
                        ('"', '"'), ("'", "'")]
word_split_re = re.compile(r'(\s+)')
simple_url_re = re.compile(r'^https?://\[?\w', re.IGNORECASE)
simple_url_2_re = re.compile(r'^www\.|^(?!http)\w[^@]+\.(com|edu|gov|int|mil|net|org)$', re.IGNORECASE)
simple_email_re = re.compile(r'^\S+@\S+\.\S+$')


def smart_urlquote_wrapper(matched_url):
    """
    Simple wrapper for smart_urlquote. ValueError("Invalid IPv6 URL") can
    be raised here, see issue #1386
    """
    try:
        return smart_urlquote(matched_url)
    except ValueError:
        return None


@register.filter
def urlize_quoted_links(text, trim_url_limit=None, nofollow=True, autoescape=True):
    """
    Converts any URLs in text into clickable links.

    Works on http://, https://, www. links, and also on links ending in one of
    the original seven gTLDs (.com, .edu, .gov, .int, .mil, .net, and .org).
    Links can have trailing punctuation (periods, commas, close-parens) and
    leading punctuation (opening parens) and it'll still do the right thing.

    If trim_url_limit is not None, the URLs in link text longer than this limit
    will truncated to trim_url_limit-3 characters and appended with an elipsis.

    If nofollow is True, the URLs in link text will get a rel="nofollow"
    attribute.

    If autoescape is True, the link text and URLs will get autoescaped.
    """
    trim_url = lambda x, limit=trim_url_limit: limit is not None and (len(x) > limit and ('%s...' % x[:max(0, limit - 3)])) or x
    safe_input = isinstance(text, SafeData)
    words = word_split_re.split(force_text(text))
    for i, word in enumerate(words):
        if '.' in word or '@' in word or ':' in word:
            # Deal with punctuation.
            lead, middle, trail = '', word, ''
            for punctuation in TRAILING_PUNCTUATION:
                if middle.endswith(punctuation):
                    middle = middle[:-len(punctuation)]
                    trail = punctuation + trail
            for opening, closing in WRAPPING_PUNCTUATION:
                if middle.startswith(opening):
                    middle = middle[len(opening):]
                    lead = lead + opening
                # Keep parentheses at the end only if they're balanced.
                if (middle.endswith(closing)
                    and middle.count(closing) == middle.count(opening) + 1):
                    middle = middle[:-len(closing)]
                    trail = closing + trail

            # Make URL we want to point to.
            url = None
            nofollow_attr = ' rel="nofollow"' if nofollow else ''
            if simple_url_re.match(middle):
                url = smart_urlquote_wrapper(middle)
            elif simple_url_2_re.match(middle):
                url = smart_urlquote_wrapper('http://%s' % middle)
            elif not ':' in middle and simple_email_re.match(middle):
                local, domain = middle.rsplit('@', 1)
                try:
                    domain = domain.encode('idna').decode('ascii')
                except UnicodeError:
                    continue
                url = 'mailto:%s@%s' % (local, domain)
                nofollow_attr = ''

            # Make link.
            if url:
                trimmed = trim_url(middle)
                if autoescape and not safe_input:
                    lead, trail = escape(lead), escape(trail)
                    url, trimmed = escape(url), escape(trimmed)
                middle = '<a href="%s"%s>%s</a>' % (url, nofollow_attr, trimmed)
                words[i] = mark_safe('%s%s%s' % (lead, middle, trail))
            else:
                if safe_input:
                    words[i] = mark_safe(word)
                elif autoescape:
                    words[i] = escape(word)
        elif safe_input:
            words[i] = mark_safe(word)
        elif autoescape:
            words[i] = escape(word)
    return ''.join(words)


@register.filter
def break_long_headers(header):
    """
    Breaks headers longer than 160 characters (~page length)
    when possible (are comma separated)
    """
    if len(header) > 160 and ',' in header:
        header = mark_safe('<br> ' + ', <br>'.join(header.split(',')))
    return header<|MERGE_RESOLUTION|>--- conflicted
+++ resolved
@@ -2,18 +2,12 @@
 from django import template
 from django.core.urlresolvers import reverse, NoReverseMatch
 from django.http import QueryDict
-<<<<<<< HEAD
-from django.utils.html import escape, smart_urlquote
-from django.utils.safestring import SafeData, mark_safe
-from rest_framework.compat import urlparse, force_text, six
-import re, string
-=======
 from django.utils.encoding import iri_to_uri
 from django.utils.html import escape
 from django.utils.safestring import SafeData, mark_safe
-from rest_framework.compat import urlparse, force_text, six, smart_urlquote
+from rest_framework.compat import urlparse, force_text, six
+from django.utils.html import smart_urlquote
 import re
->>>>>>> 93b9245b
 
 register = template.Library()
 
