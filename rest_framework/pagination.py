--- conflicted
+++ resolved
@@ -62,7 +62,7 @@
         """
         super(BasePaginationSerializer, self).__init__(*args, **kwargs)
         results_field = self.results_field
-<<<<<<< HEAD
+
         try:
             object_serializer = self.Meta.object_serializer_class
         except AttributeError:
@@ -72,19 +72,7 @@
             child=object_serializer(),
             source='object_list'
         )
-        self.fields[results_field].bind(results_field, self, self)  # TODO: Support automatic binding
-=======
-        object_serializer = self.opts.object_serializer_class
-
-        if 'context' in kwargs:
-            context_kwarg = {'context': kwargs['context']}
-        else:
-            context_kwarg = {}
-
-        self.fields[results_field] = object_serializer(source='object_list',
-                                                       many=True,
-                                                       **context_kwarg)
->>>>>>> 015a8122
+        self.fields[results_field].bind(results_field, self, self)
 
 
 class PaginationSerializer(BasePaginationSerializer):
