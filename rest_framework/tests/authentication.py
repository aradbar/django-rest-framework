--- conflicted
+++ resolved
@@ -155,11 +155,7 @@
     def test_token_login_json(self):
         """Ensure token login view using JSON POST works."""
         client = Client(enforce_csrf_checks=True)
-<<<<<<< HEAD
-        response = client.post('/auth-token/login/',
-=======
         response = client.post('/auth-token/',
->>>>>>> d379997a
                                json.dumps({'username': self.username, 'password': self.password}), 'application/json')
         self.assertEqual(response.status_code, 200)
         self.assertEqual(json.loads(response.content.decode('ascii'))['token'], self.key)
@@ -167,33 +163,21 @@
     def test_token_login_json_bad_creds(self):
         """Ensure token login view using JSON POST fails if bad credentials are used."""
         client = Client(enforce_csrf_checks=True)
-<<<<<<< HEAD
-        response = client.post('/auth-token/login/',
-=======
         response = client.post('/auth-token/',
->>>>>>> d379997a
                                json.dumps({'username': self.username, 'password': "badpass"}), 'application/json')
         self.assertEqual(response.status_code, 400)
 
     def test_token_login_json_missing_fields(self):
         """Ensure token login view using JSON POST fails if missing fields."""
         client = Client(enforce_csrf_checks=True)
-<<<<<<< HEAD
-        response = client.post('/auth-token/login/',
-=======
         response = client.post('/auth-token/',
->>>>>>> d379997a
                                json.dumps({'username': self.username}), 'application/json')
         self.assertEqual(response.status_code, 400)
 
     def test_token_login_form(self):
         """Ensure token login view using form POST works."""
         client = Client(enforce_csrf_checks=True)
-<<<<<<< HEAD
-        response = client.post('/auth-token/login/',
-=======
         response = client.post('/auth-token/',
->>>>>>> d379997a
                                {'username': self.username, 'password': self.password})
         self.assertEqual(response.status_code, 200)
         self.assertEqual(json.loads(response.content.decode('ascii'))['token'], self.key)